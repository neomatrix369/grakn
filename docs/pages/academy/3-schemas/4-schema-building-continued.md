--- conflicted
+++ resolved
@@ -110,11 +110,7 @@
 "distance-from-coast" sub attribute datatype long;
 ```
 
-<<<<<<< HEAD
-Congratulations! You have built your first working GRAKN schema! Of course, this is just a starting point and when you start putting data into your knowledge graph you will realise that you need to extend the schema (for example you might want to allow companies to have names), but the one you have built is valid and working and could be loaded into GRAKN as is (you will learn how in the next module of the Academy). There is one more topic you need to learn about before going on to the module review. Let's have a look at how we can modify a Grakn schema.
-=======
-Congratulations! You have built your first working Grakn schema! Of course, this is just a starting point and when you start putting data into your knowledge base you will realise that you need to extend the schema (for example you might want to allow companies to have names), but the one you have built is valid and working and could be loaded into Grakn as is (you will learn how in the next module of the Academy). There is one more topic you need to learn about before going on to the module review. Let's have a look at how we can modify a Grakn schema.
->>>>>>> 1f1c630d
+Congratulations! You have built your first working Grakn schema! Of course, this is just a starting point and when you start putting data into your knowledge graph you will realise that you need to extend the schema (for example you might want to allow companies to have names), but the one you have built is valid and working and could be loaded into Grakn as is (you will learn how in the next module of the Academy). There is one more topic you need to learn about before going on to the module review. Let's have a look at how we can modify a Grakn schema.
 
 
 ## Changing the schema
@@ -138,8 +134,4 @@
 
 
 ## What next?
-<<<<<<< HEAD
-First of all, proceed to [next lesson](./schema-review.html) to review the schema building process and to check that you remember what you have learned so far about GRAKN schemas; after that it will be time to load data and our knowledge graph will start to look more and more like the one you have seen at the beginning of the Academy when you were still learning about the GRAQL basics.
-=======
-First of all, proceed to [next lesson](./schema-review.html) to review the schema building process and to check that you remember what you have learned so far about Grakn schemas; after that it will be time to load data and our knowledge base will start to look more and more like the one you have seen at the beginning of the Academy when you were still learning about the Graql basics.
->>>>>>> 1f1c630d
+First of all, proceed to [next lesson](./schema-review.html) to review the schema building process and to check that you remember what you have learned so far about Grakn schemas; after that it will be time to load data and our knowledge graph will start to look more and more like the one you have seen at the beginning of the Academy when you were still learning about the Graql basics.