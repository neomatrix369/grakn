--- conflicted
+++ resolved
@@ -13,11 +13,7 @@
 
 In the last lesson, you should have learned how to load a file containing a (potentially very long) list of Graql statements into Grakn.
 
-<<<<<<< HEAD
-Since it is very likely that if you are migrating a pre-existing database to GRAKN, your data will not be in stored as GRAQL files, we need a way to a way to load some more common file formats, like CSV, into our knowledge graph .
-=======
-Since it is very likely that if you are migrating a pre-existing database to Grakn, your data will not be in stored as Graql files, we need a way to a way to load some more common file formats, like CSV, into our knowledge base .
->>>>>>> 1f1c630d
+Since it is very likely that if you are migrating a pre-existing database to Grakn, your data will not be in stored as Graql files, we need a way to a way to load some more common file formats, like CSV, into our knowledge graph.
 
 To do this, we some more power added to Graql. Meet the Graql templating language.
 
@@ -91,11 +87,7 @@
 
 If you try and use the template now, Grakn will throw a validation error because you are trying to insert string values into "long" attributes. To solve the issues we need macros.
 
-<<<<<<< HEAD
-A macro in GRAQL is a snippet of code that does some useful data manipulation to help migrate things into your knowledge graph. Macros always look like `@MACRO_NAME(ARGUMENT)` where the specific macro is applied to whatever is in brackets. There are several macros that come with the language, but the most used ones are those needed to convert strings into other datatypes (and they are called, not surprisingly, @long, @double, @date and @boolean).
-=======
-A macro in Graql is a snippet of code that does some useful data manipulation to help migrate things into your knowledge base. Macros always look like `@MACRO_NAME(ARGUMENT)` where the specific macro is applied to whatever is in brackets. There are several macros that come with the language, but the most used ones are those needed to convert strings into other datatypes (and they are called, not surprisingly, @long, @double, @date and @boolean).
->>>>>>> 1f1c630d
+A macro in Graql is a snippet of code that does some useful data manipulation to help migrate things into your knowledge graph. Macros always look like `@MACRO_NAME(ARGUMENT)` where the specific macro is applied to whatever is in brackets. There are several macros that come with the language, but the most used ones are those needed to convert strings into other datatypes (and they are called, not surprisingly, @long, @double, @date and @boolean).
 
 Let’s add our macro to the template:
 
