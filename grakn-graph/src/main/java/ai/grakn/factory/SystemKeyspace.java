--- conflicted
+++ resolved
@@ -194,13 +194,8 @@
      * only consists of types, the inserts are idempotent and it is safe to load it
      * multiple times.
      */
-<<<<<<< HEAD
-    private static void loadSystemOntology(InternalFactory factory) {
+    static void loadSystemOntology(InternalFactory factory) {
         try (GraknGraph graph = factory.open(GraknTxType.WRITE)) {
-=======
-    static void loadSystemOntology() {
-        try (GraknGraph graph = factory().open(GraknTxType.WRITE)) {
->>>>>>> db48d37c
             if (graph.getType(KEYSPACE_ENTITY) != null) {
                 checkVersion(graph);
                 return;
