/*
 * Grakn - A Distributed Semantic Database
 * Copyright (C) 2016  Grakn Labs Limited
 *
 * Grakn is free software: you can redistribute it and/or modify
 * it under the terms of the GNU General Public License as published by
 * the Free Software Foundation, either version 3 of the License, or
 * (at your option) any later version.
 *
 * Grakn is distributed in the hope that it will be useful,
 * but WITHOUT ANY WARRANTY; without even the implied warranty of
 * MERCHANTABILITY or FITNESS FOR A PARTICULAR PURPOSE.  See the
 * GNU General Public License for more details.
 *
 * You should have received a copy of the GNU General Public License
 * along with Grakn. If not, see <http://www.gnu.org/licenses/gpl.txt>.
 *
 */

package ai.grakn.client;

import static ai.grakn.util.REST.Request.CONFIGURATION_PARAM;
import static ai.grakn.util.REST.Request.LIMIT_PARAM;
import static ai.grakn.util.REST.Request.TASKS_PARAM;
import static ai.grakn.util.REST.Request.TASK_CLASS_NAME_PARAMETER;
import static ai.grakn.util.REST.Request.TASK_CREATOR_PARAMETER;
import static ai.grakn.util.REST.Request.TASK_RUN_AT_PARAMETER;
import static ai.grakn.util.REST.Request.TASK_RUN_INTERVAL_PARAMETER;
import static ai.grakn.util.REST.WebPath.Tasks.GET;
import static ai.grakn.util.REST.WebPath.Tasks.STOP;
import static ai.grakn.util.REST.WebPath.Tasks.TASKS;
import static java.lang.String.format;
import static org.apache.http.HttpHeaders.CONTENT_TYPE;
import static org.apache.http.HttpHost.DEFAULT_SCHEME_NAME;
import static org.apache.http.HttpStatus.SC_NOT_FOUND;
import static org.apache.http.HttpStatus.SC_OK;
import static org.apache.http.entity.ContentType.APPLICATION_JSON;

import ai.grakn.engine.TaskId;
import ai.grakn.engine.TaskStatus;
import ai.grakn.exception.GraknBackendException;
<<<<<<< HEAD
import static ai.grakn.util.REST.Request.CONFIGURATION_PARAM;
import static ai.grakn.util.REST.Request.LIMIT_PARAM;
import static ai.grakn.util.REST.Request.TASKS_PARAM;
import static ai.grakn.util.REST.Request.TASK_CLASS_NAME_PARAMETER;
import static ai.grakn.util.REST.Request.TASK_CREATOR_PARAMETER;
import static ai.grakn.util.REST.Request.TASK_RUN_AT_PARAMETER;
import static ai.grakn.util.REST.Request.TASK_RUN_INTERVAL_PARAMETER;
import static ai.grakn.util.REST.WebPath.Tasks.GET;
import static ai.grakn.util.REST.WebPath.Tasks.STOP;
import static ai.grakn.util.REST.WebPath.Tasks.TASKS;
import com.google.common.collect.ImmutableMap;
import com.google.common.collect.ImmutableMap.Builder;
import java.io.IOException;
import static java.lang.String.format;
=======
import com.google.common.collect.ImmutableMap;
import com.google.common.collect.ImmutableMap.Builder;
import java.io.IOException;
>>>>>>> 4330021e
import java.net.URI;
import java.net.URISyntaxException;
import java.time.Duration;
import java.time.Instant;
import mjson.Json;
<<<<<<< HEAD
import static org.apache.http.HttpHeaders.CONTENT_TYPE;
import static org.apache.http.HttpHost.DEFAULT_SCHEME_NAME;
import org.apache.http.HttpResponse;
import static org.apache.http.HttpStatus.SC_NOT_FOUND;
import static org.apache.http.HttpStatus.SC_OK;
=======
import org.apache.http.HttpResponse;
>>>>>>> 4330021e
import org.apache.http.client.HttpClient;
import org.apache.http.client.methods.HttpGet;
import org.apache.http.client.methods.HttpPost;
import org.apache.http.client.methods.HttpPut;
import org.apache.http.client.utils.URIBuilder;
<<<<<<< HEAD
import static org.apache.http.entity.ContentType.APPLICATION_JSON;
import org.apache.http.entity.StringEntity;
import org.apache.http.impl.client.DefaultHttpClient;
=======
import org.apache.http.entity.StringEntity;
import org.apache.http.impl.client.HttpClients;
>>>>>>> 4330021e
import org.slf4j.Logger;
import org.slf4j.LoggerFactory;

/**
 * Client for interacting with tasks on engine
 *
 * @author Felix Chapman, alexandraorth
 */
public class TaskClient extends Client {
    private final Logger LOG = LoggerFactory.getLogger(TaskClient.class);

    private final HttpClient httpClient = new DefaultHttpClient();
    private final String host;
    private final int port;

    private TaskClient(String host, int port) {
        this.host = host;
        this.port = port;
    }
    
    public static TaskClient of(String host, int port) {
        return new TaskClient(host, port);
    }

    /**
     * Submit a task to run on an Grakn Engine server
     *
     * @param taskClass Class of the Task to run
     * @param creator Class creating the task
     * @param runAt Time at which the task should be executed
     * @param interval Interval at which the task should recur, can be null
     * @param configuration Data on which to execute the task
     * @return Identifier of the submitted task that will be executed on a server
     */
    public TaskId sendTask(Class<?> taskClass, String creator, Instant runAt, Duration interval, Json configuration) {
        return sendTask(taskClass.getName(), creator, runAt, interval, configuration, -1);
    }

    TaskId sendTask(String taskClass, String creator, Instant runAt, Duration interval, Json configuration, long limit){
        try {
            URIBuilder uri = new URIBuilder(TASKS)
                    .setScheme(DEFAULT_SCHEME_NAME)
                    .setHost(host)
                    .setPort(port);

<<<<<<< HEAD

            Builder<String, String> taskBuilder = ImmutableMap.builder();
            taskBuilder.put(TASK_CLASS_NAME_PARAMETER, taskClass);
            taskBuilder.put(TASK_CREATOR_PARAMETER, creator);

=======

            Builder<String, String> taskBuilder = ImmutableMap.builder();
            taskBuilder.put(TASK_CLASS_NAME_PARAMETER, taskClass);
            taskBuilder.put(TASK_CREATOR_PARAMETER, creator);

>>>>>>> 4330021e
            taskBuilder.put(TASK_RUN_AT_PARAMETER, Long.toString(runAt.toEpochMilli()));

            if (limit > -1) {
                taskBuilder.put(LIMIT_PARAM, Long.toString(limit));
            }

            if (interval != null){
                taskBuilder.put(TASK_RUN_INTERVAL_PARAMETER, Long.toString(interval.toMillis()));
            }

            Json jsonTask = Json.make(taskBuilder.build());
            jsonTask.set(CONFIGURATION_PARAM, configuration);


            HttpPost httpPost = new HttpPost(uri.build());
            httpPost.setHeader(CONTENT_TYPE, APPLICATION_JSON.getMimeType());
            // This is a special case of sending a list of task
            // TODO update the client to support a list
            httpPost.setEntity(new StringEntity(Json.object().set(TASKS_PARAM, Json.array().add(jsonTask)).toString()));

            HttpResponse response = httpClient.execute(httpPost);

            assertOk(response);

            Json jsonResponse = asJsonHandler.handleResponse(response);

            return TaskId.of(jsonResponse.at(0).at("id").asString());
        } catch (IOException e){
            throw GraknBackendException.engineUnavailable(host, port, e);
        } catch (URISyntaxException e){
            throw new RuntimeException(e);
        }
    }

    /**
     * Get the status of a given task on the server
     *
     * @param id Identifier of the task to get status of
     * @return Status of the specified task
     * @throws GraknBackendException When the specified task has not yet been stored by the server
     */
    public TaskStatus getStatus(TaskId id){
        try {
            URI uri = new URIBuilder(convert(GET, id))
                    .setScheme(DEFAULT_SCHEME_NAME)
                    .setPort(port)
                    .setHost(host)
                    .build();

            HttpGet httpGet = new HttpGet(uri);
            HttpResponse response = httpClient.execute(httpGet);

            // 404 Not found returned when task not yet stored
            boolean notFound = response.getStatusLine().getStatusCode() == SC_NOT_FOUND;
            if(notFound){
                throw GraknBackendException.stateStorage(exceptionFrom(response));
            }

            // 200 Only returned when request successfully completed
            assertOk(response);

            Json jsonResponse = asJsonHandler.handleResponse(response);
            return TaskStatus.valueOf(jsonResponse.at("status").asString());
        } catch (URISyntaxException e){
            throw new RuntimeException(e);
        } catch (IOException e){
            throw GraknBackendException.engineUnavailable(host, port, e);
        }
    }

    /**
     * Stop a task using the given ID.
     * @param id the ID of the task to stop
     */
    public boolean stopTask(TaskId id) {
        try {
            URI uri = new URIBuilder(convert(STOP, id))
                    .setScheme(DEFAULT_SCHEME_NAME)
                    .setPort(port)
                    .setHost(host)
                    .build();

            HttpPut httpPut = new HttpPut(uri);

            HttpResponse response = httpClient.execute(httpPut);

            boolean isOk = isOk(response);

            if(!isOk){
                LOG.error("Failed to stop task: " + asJsonHandler.handleResponse(response));
            }

            return isOk;
        } catch (URISyntaxException e) {
            throw new RuntimeException(e);
        } catch (IOException e){
            throw GraknBackendException.engineUnavailable(host, port, e);
        }
    }

    private boolean isOk(HttpResponse response){
        return response.getStatusLine().getStatusCode() == SC_OK;
    }

    private void assertOk(HttpResponse response){
        // 200 Only returned when request successfully completed
        if(!isOk(response)){
            throw new RuntimeException(format("Status %s returned from server", response.getStatusLine().getStatusCode()));
        }
    }
}<|MERGE_RESOLUTION|>--- conflicted
+++ resolved
@@ -35,11 +35,9 @@
 import static org.apache.http.HttpStatus.SC_NOT_FOUND;
 import static org.apache.http.HttpStatus.SC_OK;
 import static org.apache.http.entity.ContentType.APPLICATION_JSON;
-
 import ai.grakn.engine.TaskId;
 import ai.grakn.engine.TaskStatus;
 import ai.grakn.exception.GraknBackendException;
-<<<<<<< HEAD
 import static ai.grakn.util.REST.Request.CONFIGURATION_PARAM;
 import static ai.grakn.util.REST.Request.LIMIT_PARAM;
 import static ai.grakn.util.REST.Request.TASKS_PARAM;
@@ -54,38 +52,29 @@
 import com.google.common.collect.ImmutableMap.Builder;
 import java.io.IOException;
 import static java.lang.String.format;
-=======
 import com.google.common.collect.ImmutableMap;
 import com.google.common.collect.ImmutableMap.Builder;
 import java.io.IOException;
->>>>>>> 4330021e
 import java.net.URI;
 import java.net.URISyntaxException;
 import java.time.Duration;
 import java.time.Instant;
 import mjson.Json;
-<<<<<<< HEAD
 import static org.apache.http.HttpHeaders.CONTENT_TYPE;
 import static org.apache.http.HttpHost.DEFAULT_SCHEME_NAME;
 import org.apache.http.HttpResponse;
 import static org.apache.http.HttpStatus.SC_NOT_FOUND;
 import static org.apache.http.HttpStatus.SC_OK;
-=======
 import org.apache.http.HttpResponse;
->>>>>>> 4330021e
 import org.apache.http.client.HttpClient;
 import org.apache.http.client.methods.HttpGet;
 import org.apache.http.client.methods.HttpPost;
 import org.apache.http.client.methods.HttpPut;
 import org.apache.http.client.utils.URIBuilder;
-<<<<<<< HEAD
 import static org.apache.http.entity.ContentType.APPLICATION_JSON;
 import org.apache.http.entity.StringEntity;
 import org.apache.http.impl.client.DefaultHttpClient;
-=======
-import org.apache.http.entity.StringEntity;
-import org.apache.http.impl.client.HttpClients;
->>>>>>> 4330021e
+
 import org.slf4j.Logger;
 import org.slf4j.LoggerFactory;
 
@@ -130,20 +119,9 @@
                     .setScheme(DEFAULT_SCHEME_NAME)
                     .setHost(host)
                     .setPort(port);
-
-<<<<<<< HEAD
-
             Builder<String, String> taskBuilder = ImmutableMap.builder();
             taskBuilder.put(TASK_CLASS_NAME_PARAMETER, taskClass);
             taskBuilder.put(TASK_CREATOR_PARAMETER, creator);
-
-=======
-
-            Builder<String, String> taskBuilder = ImmutableMap.builder();
-            taskBuilder.put(TASK_CLASS_NAME_PARAMETER, taskClass);
-            taskBuilder.put(TASK_CREATOR_PARAMETER, creator);
-
->>>>>>> 4330021e
             taskBuilder.put(TASK_RUN_AT_PARAMETER, Long.toString(runAt.toEpochMilli()));
 
             if (limit > -1) {
