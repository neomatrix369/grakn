/*
 * Grakn - A Distributed Semantic Database
 * Copyright (C) 2016  Grakn Labs Limited
 *
 * Grakn is free software: you can redistribute it and/or modify
 * it under the terms of the GNU General Public License as published by
 * the Free Software Foundation, either version 3 of the License, or
 * (at your option) any later version.
 *
 * Grakn is distributed in the hope that it will be useful,
 * but WITHOUT ANY WARRANTY; without even the implied warranty of
 * MERCHANTABILITY or FITNESS FOR A PARTICULAR PURPOSE.  See the
 * GNU General Public License for more details.
 *
 * You should have received a copy of the GNU General Public License
 * along with Grakn. If not, see <http://www.gnu.org/licenses/gpl.txt>.
 */

package ai.grakn.engine.postprocessing;

import ai.grakn.GraknGraph;
import ai.grakn.concept.ConceptId;
import ai.grakn.engine.GraknEngineConfig;
import ai.grakn.engine.lock.LockProvider;
import ai.grakn.engine.tasks.BackgroundTask;
import ai.grakn.engine.tasks.manager.TaskConfiguration;
import ai.grakn.engine.tasks.manager.TaskSchedule;
import ai.grakn.engine.tasks.manager.TaskState;
import ai.grakn.util.REST;
import ai.grakn.util.Schema;
import static com.codahale.metrics.MetricRegistry.name;
import com.codahale.metrics.Timer.Context;
import java.time.Instant;
import java.util.Map;
import java.util.Optional;
import java.util.Set;
import java.util.concurrent.locks.Lock;
import java.util.stream.Collectors;
import mjson.Json;
import org.slf4j.Logger;
import org.slf4j.LoggerFactory;

/**
 * <p>
 *     Task that control when postprocessing starts.
 * </p>
 *
 * <p>
 *     This task begins only if enough time has passed (configurable) since the last time a job was added.
 * </p>
 *
 * @author alexandraorth, fppt
 */
public class PostProcessingTask extends BackgroundTask {
    private static final Logger LOG = LoggerFactory.getLogger(PostProcessingTask.class);
    private static final String JOB_FINISHED = "Post processing Job [{}] completed for indeces and ids: [{}]";
    private static final String LOCK_KEY = "/post-processing-lock";

    /**
     * Apply CASTING and RESOURCE post processing jobs the concept ids in the provided configuration
     *
     * @return True if successful.
     */
    @Override
    public boolean start() {
<<<<<<< HEAD
        Context context = metricRegistry()
                .timer(name(PostProcessingTask.class, "execution")).time();
        try {
            EngineGraknGraphFactory factory = EngineGraknGraphFactory
                    .create(engineConfiguration().getProperties());
            Map<String, Set<ConceptId>> allToPostProcess = getPostProcessingJobs(
                    Schema.BaseType.RESOURCE, configuration());
            metricRegistry().histogram(name(PostProcessingTask.class, "jobs"))
                    .update(allToPostProcess.size());
            allToPostProcess.forEach((conceptIndex, conceptIds) -> {

                String keyspace = configuration().json().at(REST.Request.KEYSPACE).asString();
                int maxRetry = engineConfiguration()
                        .getPropertyAsInt(GraknEngineConfig.LOADER_REPEAT_COMMITS);

                Context contextSingle = metricRegistry().timer(name(PostProcessingTask.class, "execution-single")).time();
                try {
                    GraphMutators.runGraphMutationWithRetry(factory, keyspace, maxRetry,
                            (graph) -> runPostProcessingMethod(graph, conceptIndex, conceptIds));
                } finally {
                    contextSingle.stop();
                }
            });
=======
        Map<String, Set<ConceptId>> allToPostProcess = getPostProcessingJobs(Schema.BaseType.RESOURCE, configuration());

        allToPostProcess.entrySet().forEach(e -> {
            String conceptIndex = e.getKey();
            Set<ConceptId> conceptIds = e.getValue();

            String keyspace = configuration().json().at(REST.Request.KEYSPACE).asString();
            int maxRetry = engineConfiguration().getPropertyAsInt(GraknEngineConfig.LOADER_REPEAT_COMMITS);

            GraphMutators.runGraphMutationWithRetry(factory(), keyspace, maxRetry,
                    (graph) -> runPostProcessingMethod(graph, conceptIndex, conceptIds));
        });

        LOG.debug(JOB_FINISHED, Schema.BaseType.RESOURCE.name(), allToPostProcess);
>>>>>>> 88ecaa71

            LOG.debug(JOB_FINISHED, Schema.BaseType.RESOURCE.name(), allToPostProcess);
            return true;
        } finally {
            context.stop();
        }
    }

    /**
     * Extract a map of concept indices to concept ids from the provided configuration
     *
     * @param type Type of concept to extract. This correlates to the key in the provided configuration.
     * @param configuration Configuration from which to extract the configuration.
     * @return Map of concept indices to ids that has been extracted from the provided configuration.
     */
    private static Map<String,Set<ConceptId>> getPostProcessingJobs(Schema.BaseType type, TaskConfiguration configuration) {
        return configuration.json().at(REST.Request.COMMIT_LOG_FIXING).at(type.name()).asJsonMap().entrySet().stream().collect(Collectors.toMap(
                Map.Entry::getKey,
                e -> e.getValue().asList().stream().map(ConceptId::of).collect(Collectors.toSet())
        ));
    }

    /**
     * Apply the given post processing method to the provided concept index and set of ids.
     *
     * @param graph
     * @param conceptIndex
     * @param conceptIds
     */
    private void runPostProcessingMethod(GraknGraph graph, String conceptIndex, Set<ConceptId> conceptIds){

        if(graph.admin().duplicateResourcesExist(conceptIndex, conceptIds)){

            // Acquire a lock when you post process on an index to prevent race conditions
            // Lock is acquired after checking for duplicates to reduce runtime
            Lock indexLock = LockProvider.getLock(PostProcessingTask.LOCK_KEY + "/" + conceptIndex);
            indexLock.lock();

            try {
                // execute the provided post processing method
                graph.admin().fixDuplicateResources(conceptIndex, conceptIds);

                // ensure post processing was correctly executed
                validateMerged(graph, conceptIndex, conceptIds).
                        ifPresent(message -> {
                            throw new RuntimeException(message);
                        });

                // persist merged concepts
                graph.admin().commitNoLogs();
            } finally {
                indexLock.unlock();
            }
        }
    }

    /**
     * Checks that post processing was done successfully by doing two things:
     *  1. That there is only 1 valid conceptID left
     *  2. That the concept Index does not return null
     * @param graph A grakn graph to run the checks against.
     * @param conceptIndex The concept index which MUST return a valid concept
     * @param conceptIds The concpet ids which should only return 1 valid concept
     * @return An error if one of the above rules are not satisfied.
     */
    private Optional<String> validateMerged(GraknGraph graph, String conceptIndex, Set<ConceptId> conceptIds){
        //Check number of valid concept Ids
        int numConceptFound = 0;
        for (ConceptId conceptId : conceptIds) {
            if (graph.getConcept(conceptId) != null) {
                numConceptFound++;
                if (numConceptFound > 1) {
                    StringBuilder conceptIdValues = new StringBuilder();
                    for (ConceptId id : conceptIds) {
                        conceptIdValues.append(id.getValue()).append(",");
                    }
                    return Optional.of("Not all concept were merged. The set of concepts [" + conceptIds.size() + "] with IDs [" + conceptIdValues.toString() + "] matched more than one concept");
                }
            }
        }

        //Check index
        if(graph.admin().getConcept(Schema.VertexProperty.INDEX, conceptIndex) == null){
            return Optional.of("The concept index [" + conceptIndex + "] did not return any concept");
        }

        return Optional.empty();
    }

    /**
     * Helper method which creates PP Task States.
     *
     * @param creator The class which is creating the task
     * @return The executable postprocessing task state
     */
    public static TaskState createTask(Class creator, int delay) {
        return TaskState.of(PostProcessingTask.class,
                creator.getName(),
                TaskSchedule.at(Instant.now().plusMillis(delay)),
                TaskState.Priority.LOW);
    }

    /**
     * Helper method which creates the task config needed in order to execute a PP task
     *
     * @param keyspace The keyspace of the graph to execute this on.
     * @param config The config which contains the concepts to post process
     * @return The task configuration encapsulating the above details in a manner executable by the task runner
     */
    public static TaskConfiguration createConfig(String keyspace, String config){
        Json postProcessingConfiguration = Json.object();
        postProcessingConfiguration.set(REST.Request.KEYSPACE, keyspace);
        postProcessingConfiguration.set(REST.Request.COMMIT_LOG_FIXING, Json.read(config).at(REST.Request.COMMIT_LOG_FIXING));
        return TaskConfiguration.of(postProcessingConfiguration);
    }
}<|MERGE_RESOLUTION|>--- conflicted
+++ resolved
@@ -23,22 +23,21 @@
 import ai.grakn.engine.GraknEngineConfig;
 import ai.grakn.engine.lock.LockProvider;
 import ai.grakn.engine.tasks.BackgroundTask;
-import ai.grakn.engine.tasks.manager.TaskConfiguration;
-import ai.grakn.engine.tasks.manager.TaskSchedule;
-import ai.grakn.engine.tasks.manager.TaskState;
+import ai.grakn.engine.tasks.TaskConfiguration;
+import ai.grakn.engine.tasks.TaskSchedule;
+import ai.grakn.engine.tasks.TaskState;
 import ai.grakn.util.REST;
 import ai.grakn.util.Schema;
-import static com.codahale.metrics.MetricRegistry.name;
-import com.codahale.metrics.Timer.Context;
+import mjson.Json;
+import org.slf4j.Logger;
+import org.slf4j.LoggerFactory;
+
 import java.time.Instant;
 import java.util.Map;
 import java.util.Optional;
 import java.util.Set;
 import java.util.concurrent.locks.Lock;
 import java.util.stream.Collectors;
-import mjson.Json;
-import org.slf4j.Logger;
-import org.slf4j.LoggerFactory;
 
 /**
  * <p>
@@ -63,31 +62,6 @@
      */
     @Override
     public boolean start() {
-<<<<<<< HEAD
-        Context context = metricRegistry()
-                .timer(name(PostProcessingTask.class, "execution")).time();
-        try {
-            EngineGraknGraphFactory factory = EngineGraknGraphFactory
-                    .create(engineConfiguration().getProperties());
-            Map<String, Set<ConceptId>> allToPostProcess = getPostProcessingJobs(
-                    Schema.BaseType.RESOURCE, configuration());
-            metricRegistry().histogram(name(PostProcessingTask.class, "jobs"))
-                    .update(allToPostProcess.size());
-            allToPostProcess.forEach((conceptIndex, conceptIds) -> {
-
-                String keyspace = configuration().json().at(REST.Request.KEYSPACE).asString();
-                int maxRetry = engineConfiguration()
-                        .getPropertyAsInt(GraknEngineConfig.LOADER_REPEAT_COMMITS);
-
-                Context contextSingle = metricRegistry().timer(name(PostProcessingTask.class, "execution-single")).time();
-                try {
-                    GraphMutators.runGraphMutationWithRetry(factory, keyspace, maxRetry,
-                            (graph) -> runPostProcessingMethod(graph, conceptIndex, conceptIds));
-                } finally {
-                    contextSingle.stop();
-                }
-            });
-=======
         Map<String, Set<ConceptId>> allToPostProcess = getPostProcessingJobs(Schema.BaseType.RESOURCE, configuration());
 
         allToPostProcess.entrySet().forEach(e -> {
@@ -102,13 +76,8 @@
         });
 
         LOG.debug(JOB_FINISHED, Schema.BaseType.RESOURCE.name(), allToPostProcess);
->>>>>>> 88ecaa71
 
-            LOG.debug(JOB_FINISHED, Schema.BaseType.RESOURCE.name(), allToPostProcess);
-            return true;
-        } finally {
-            context.stop();
-        }
+        return true;
     }
 
     /**
