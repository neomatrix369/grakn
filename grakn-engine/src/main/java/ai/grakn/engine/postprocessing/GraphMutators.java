--- conflicted
+++ resolved
@@ -20,6 +20,7 @@
 
 import ai.grakn.GraknGraph;
 import ai.grakn.GraknTxType;
+import ai.grakn.engine.GraknEngineConfig;
 import ai.grakn.engine.factory.EngineGraknGraphFactory;
 import ai.grakn.exception.GraknBackendException;
 import ai.grakn.factory.SystemKeyspace;
@@ -43,19 +44,6 @@
 public abstract class GraphMutators {
 
     private static final Logger LOG = LoggerFactory.getLogger(GraphMutators.class);
-<<<<<<< HEAD
-    private static final GraknEngineConfig config = GraknEngineConfig.getInstance();
-
-    private static final int MAX_RETRY = config.getPropertyAsInt(GraknEngineConfig.LOADER_REPEAT_COMMITS);
-
-    //TODO Really hideous hack that will be removed when we move SystemKeyspace to engine
-    static {
-        SystemKeyspace.initialise(
-                config.getProperty(GraknEngineConfig.SERVER_HOST_NAME) + ":" + config.getProperty(GraknEngineConfig.SERVER_PORT_NUMBER),
-                config.getProperties());
-    }
-=======
->>>>>>> db48d37c
 
     /**
      *
@@ -87,6 +75,11 @@
             EngineGraknGraphFactory factory, String keyspace, GraknTxType txType, int maxRetry,
             Consumer<GraknGraph> mutatingFunction
     ){
+        //TODO Really hideous hack that will be removed when we move SystemKeyspace to engine
+        SystemKeyspace.initialise(
+                factory.properties().getProperty(GraknEngineConfig.SERVER_HOST_NAME) + ":" + factory.properties().getProperty(GraknEngineConfig.SERVER_PORT_NUMBER),
+                factory.properties());
+
         if(!SystemKeyspace.containsKeyspace(keyspace)){ //This may be slow.
             LOG.warn("Attempting to execute mutation on graph [" + keyspace + "] which no longer exists");
             return;
