--- conflicted
+++ resolved
@@ -66,6 +66,7 @@
 import java.util.function.Function;
 import java.util.stream.Collectors;
 import java.util.stream.Stream;
+import javax.annotation.Nullable;
 
 import static ai.grakn.graql.internal.reasoner.query.QueryAnswerStream.join;
 import static ai.grakn.graql.internal.reasoner.query.QueryAnswerStream.joinWithInverse;
@@ -87,14 +88,9 @@
 
     ReasonerQueryImpl(Conjunction<VarPatternAdmin> pattern, GraknTx tx) {
         this.tx = tx;
-<<<<<<< HEAD
         this.atomSet = ImmutableSet.<Atomic>builder()
-                .addAll(AtomicFactory.createAtomSet(pattern, this).iterator())
+                .addAll(AtomicFactory.createAtoms(pattern, this).iterator())
                 .build();
-=======
-        AtomicFactory.createAtoms(pattern, this).forEach(atomSet::add);
-        inferTypes();
->>>>>>> 981d56d6
     }
 
     ReasonerQueryImpl(List<Atom> atoms, GraknTx tx){
@@ -171,8 +167,6 @@
         return hashCode;
     }
 
-<<<<<<< HEAD
-=======
     /**
      * @param q query to be compared with
      * @return true if two queries are alpha-equivalent
@@ -202,17 +196,6 @@
                 .collect(Collectors.toSet());
     }
 
-    /**
-     * replace all atoms with inferrable types with their new instances with added types
-     */
-    private void inferTypes() {
-        Set<Atom> inferrableAtoms = getAtoms(Atom.class).collect(Collectors.toSet());
-        Set<Atom> inferredAtoms = inferrableAtoms.stream().map(Atom::inferTypes).collect(Collectors.toSet());
-        inferrableAtoms.forEach(this::removeAtomic);
-        inferredAtoms.forEach(this::addAtomic);
-    }
-
->>>>>>> 981d56d6
     @Override
     public GraknTx tx() {
         return tx;
@@ -310,7 +293,6 @@
     }
 
     /**
-<<<<<<< HEAD
      * @param var variable name
      * @return id predicate for the specified var name if any
      */
@@ -319,24 +301,6 @@
         return getAtoms(IdPredicate.class)
                 .filter(sub -> sub.getVarName().equals(var))
                 .findFirst().orElse(null);
-=======
-     * @param atom to be added
-     * @return true if the atom set did not already contain the specified atom
-     */
-    public boolean addAtomic(Atomic atom) {
-        if (atomSet.add(atom)) {
-            atom.setParentQuery(this);
-            return true;
-        } else return false;
-    }
-
-    /**
-     * @param atom to be removed
-     * @return true if the atom set contained the specified atom
-     */
-    public boolean removeAtomic(Atomic atom) {
-        return atomSet.remove(atom);
->>>>>>> 981d56d6
     }
 
     /**
